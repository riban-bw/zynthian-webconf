<!DOCTYPE html>
<!--[if lt IE 7]><html class="no-js lt-ie9 lt-ie8 lt-ie7"> <![endif]-->
<!--[if IE 7]><html class="no-js lt-ie9 lt-ie8"> <![endif]-->
<!--[if IE 8]><html class="no-js lt-ie9"> <![endif]-->
<!--[if gt IE 8]><!--><html class="no-js"> <!--<![endif]-->
<head>
	<meta charset="utf-8">
	<meta http-equiv="X-UA-Compatible" content="IE=edge,chrome=1">
	<meta name="viewport" content="width=device-width, initial-scale=1.0">

	<title>Zynthian Configuration</title>
	<meta name="description" content="Zynthian Configuration Web Tool">

	<!-- For IE 9 and below. ICO should be 32x32 pixels in size -->
	<!--[if IE]><link rel="shortcut icon" href="/img/favicon.ico"><![endif]-->
	<!-- Touch Icons - iOS and Android 2.1+ 180x180 pixels in size. -->
	<link rel="apple-touch-icon-precomposed" href="/img/favicon_180.png">
	<!-- Firefox, Chrome, Safari, IE 11+ and Opera. 196x196 pixels in size. -->
	<link rel="icon" href="/img/favicon_196.png">

	<link rel="stylesheet" href="/bower_components/bootstrap/dist/css/bootstrap.min.css">
	<link rel="stylesheet" href="/bower_components/bootstrap/dist/css/bootstrap-theme.min.css">
	<link rel="stylesheet" href="/bower_components/bootstrap-treeview/dist/bootstrap-treeview.min.css">
	<link rel="stylesheet" href="/bower_components/seiyria-bootstrap-slider/dist/css/bootstrap-slider.min.css">

	<link rel="stylesheet" href="/bower_components/font-awesome/css/font-awesome.min.css">
	<link rel="stylesheet" href="//fonts.googleapis.com/css?family=Lato:400,300,700,900">


	<link rel="stylesheet" href="/css/style.css">
	<link rel="stylesheet" href="/css/default.css">
	<link rel="stylesheet" href="/css/zynthian.css">

	<!-- HTML5 Shim and Respond.js IE8 support of HTML5 elements and media queries -->
	<!-- WARNING: Respond.js doesn't work if you view the page via file:// -->
	<!--[if lt IE 9]>
		<script src="//oss.maxcdn.com/libs/html5shiv/3.7.0/html5shiv.js"></script>
		<script src="//oss.maxcdn.com/libs/respond.js/1.4.2/respond.min.js"></script>
	<![endif]-->

	<!-- JS libraries -->
	<script src="/bower_components/jquery/dist/jquery.js"></script>
	<script src="/bower_components/modernizr/modernizr.js"></script>
	<script src="/bower_components/bootstrap/dist/js/bootstrap.min.js"></script>
	<script src="/bower_components/bootstrap-treeview/dist/bootstrap-treeview.min.js"></script>
	<script src="/bower_components/seiyria-bootstrap-slider/dist/bootstrap-slider.min.js"></script>
</head>

<body>
	<img src="/img/loading.gif" style="display:hidden;">
	<!-- header -->
	<header id="header">
		<div class="navbar navbar-fixed-top" role="navigation" data-0="line-height:77px; height:77px; background-color:rgba(0,0,0,0);" data-300="line-height:50px; height:50px; background-color:rgba(0,0,0,0.8);">
			<div class="container">
				<div class="navbar-header">
					<button type="button" class="navbar-toggle" data-toggle="collapse" data-target=".navbar-collapse">
						<span class="fa fa-bars color-white"></span>
					</button>
					<h1>
						<a class="navbar-brand" href="/" title="Inicio">
							<img src="/img/logo/zynthian_logo_black_trans_320.png" data-0="height:64px;" data-300="height:50px;">
						</a>
					</h1>
				</div>
				<div class="navbar-collapse collapse">
					<ul class="nav navbar-nav" data-0="margin-top:12px;" data-300="margin-top:0px;">
					{% if current_user is not None %}

							<li class="dropdown {% if request.uri[0:9]=="/api/lib-" %}active{% end %}">
								<a href="#menu-lib" class="dropdown-toggle" data-toggle="dropdown" role="button" aria-haspopup="true" aria-expanded="false">Library <span class="caret"></span></a>
								<ul class="dropdown-menu">
									<li {% if request.uri=="/api/lib-snapshot" %}class="active"{% end %}><a href="/api/lib-snapshot">Snapshots</a></li>
									<li {% if request.uri=="/api/lib-soundfont" %}class="active"{% end %}><a href="/api/lib-soundfont">Soundfonts</a></li>
								</ul>
							</li>
							<li class="dropdown {% if request.uri[0:8]=="/api/hw-" %}active{% end %}">
								<a href="#menu-hw" class="dropdown-toggle" data-toggle="dropdown" role="button" aria-haspopup="true" aria-expanded="false">Hardware <span class="caret"></span></a>
								<ul class="dropdown-menu">
									<li {% if request.uri=="/api/hw-audio" %}class="active"{% end %}><a href="/api/hw-audio">Audio</a></li>
									<li {% if request.uri=="/api/hw-display" %}class="active"{% end %}><a href="/api/hw-display">Display</a></li>
									<li {% if request.uri=="/api/hw-wiring" %}class="active"{% end %}><a href="/api/hw-wiring">Wiring</a></li>
								</ul>
							</li>
							<li class="dropdown {% if request.uri[0:8]=="/api/ui-" %}active{% end %}">
								<a href="#menu-ui" class="dropdown-toggle" data-toggle="dropdown" role="button" aria-haspopup="true" aria-expanded="false">User Interface <span class="caret"></span></a>
								<ul class="dropdown-menu">
									<li {% if request.uri=="/api/ui-style" %}class="active"{% end %}><a href="/api/ui-style">Style</a></li>
									<li {% if request.uri=="/api/ui-midi" %}class="active"{% end %}><a href="/api/ui-midi">MIDI</a></li>
								</ul>
							</li>
							<li class="dropdown {% if request.uri[0:9]=="/api/sys-" %}active{% end %}">
								<a href="#menu-sys" class="dropdown-toggle" data-toggle="dropdown" role="button" aria-haspopup="true" aria-expanded="false">System <span class="caret"></span></a>
								<ul class="dropdown-menu">
									<li {% if request.uri=="/api/sys-security" %}class="active"{% end %}><a href="/api/sys-security">Security/Access</a></li>
									<li {% if request.uri=="/api/sys-wifi" %}class="active"{% end %}><a href="/api/sys-wifi">Wifi</a></li>
									<li {% if request.uri=="/api/sys-backup" %}class="active"{% end %}><a href="/api/sys-backup">Backup / Restore</a></li>
									<li {% if request.uri=="/api/sys-reboot" %}class="active"{% end %}><a href="/api/sys-reboot">Reboot</a></li>
								</ul>
							</li>
<<<<<<< HEAD
=======
							<li class="dropdown">
								<a href="#m" class="dropdown-toggle" data-toggle="dropdown" role="button" aria-haspopup="true" aria-expanded="false">Help <span class="caret"></span></a>
								<ul class="dropdown-menu">
									<li><a href="http://wiki.zynthian.org/index.php/Zynthian_UI_Users_Guide" target="_blank">User Interface</a></li>
									<li><a href="http://wiki.zynthian.org/index.php/Configuration_Users_Guide" target="_blank">Configuration</a></li>
									<li><a href="http://wiki.zynthian.org/index.php/MOD_Users_Guide" target="_blank">MOD-UI</a></li>
									<li><a href="http://wiki.zynthian.org/index.php/Command_Line_User_Guide" target="_blank">Command Line</a></li>
									<li><a href="http://wiki.zynthian.org/index.php/Accessing_Zynthian_from_your_computer" target="_blank">Accessing Zynthian</a></li>
									<li><a href="https://discourse.zynthian.org" target="_blank">Forum</a></li>
								</ul>
							</li>


>>>>>>> 385bc167
						{% end %}
					</ul>
				</div>
			</div>
		</div>
	</header>

	<section id="section-config" class="content-section container pad-top80 pad-bot80 clearfix bg_logo_wave">
		<div class="row">
			<div class="col-lg-8 col-lg-offset-2 col-md-10 col-md-offset-1">
				{% module Template(body, config=config, title=title, errors=errors) %}
			</div>
		</div>
	</section>

</body>

</html><|MERGE_RESOLUTION|>--- conflicted
+++ resolved
@@ -97,8 +97,6 @@
 									<li {% if request.uri=="/api/sys-reboot" %}class="active"{% end %}><a href="/api/sys-reboot">Reboot</a></li>
 								</ul>
 							</li>
-<<<<<<< HEAD
-=======
 							<li class="dropdown">
 								<a href="#m" class="dropdown-toggle" data-toggle="dropdown" role="button" aria-haspopup="true" aria-expanded="false">Help <span class="caret"></span></a>
 								<ul class="dropdown-menu">
@@ -110,9 +108,6 @@
 									<li><a href="https://discourse.zynthian.org" target="_blank">Forum</a></li>
 								</ul>
 							</li>
-
-
->>>>>>> 385bc167
 						{% end %}
 					</ul>
 				</div>
