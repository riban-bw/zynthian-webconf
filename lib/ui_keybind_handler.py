--- conflicted
+++ resolved
@@ -27,14 +27,8 @@
 from collections import OrderedDict
 
 from lib.zynthian_config_handler import ZynthianBasicHandler
-<<<<<<< HEAD
-from zyngui.zynthian_gui_keybinding import zynthian_gui_keybinding
-from zyngui.zynthian_gui import zynthian_gui
-
-=======
 from zyngui import zynthian_gui_keybinding
 from zyngui import zynthian_gui
->>>>>>> 0ed9e624
 #------------------------------------------------------------------------------
 # UI Configuration
 #------------------------------------------------------------------------------
@@ -44,14 +38,9 @@
 	@tornado.web.authenticated
 	def get(self, errors=None):
 		config = OrderedDict()
-<<<<<<< HEAD
-		config["map"] = zynthian_gui_keybinding.map
-		config["cuia_list"] = zynthian_gui.get_cuia_list()
-=======
 		config["bindings"] = zynthian_gui_keybinding.get_html_map()
 		config["cuias"] = zynthian_gui.zynthian_gui.get_cuia_list()
 		config["keys"] = zynthian_gui_keybinding.html2tk
->>>>>>> 0ed9e624
 
 		super().get("ui_keybind.html", "Keyboard Binding", config, errors)
 
@@ -60,54 +49,15 @@
 	def post(self):
 		action = self.get_argument('UI_KEYBINDING_ACTION')
 		if action:
-			if action.startswith('REMOVE '):
-				action, params = action.split(" ", 1)
-			else:
-				params = None
 			errors = {
-<<<<<<< HEAD
-				'SAVE': lambda p: self.do_save(p),
-				'RESET': lambda p: self.do_reset(p),
-				'REMOVE' : lambda p: self.do_remove(p)
-			}[action](params)
-=======
 				'SAVE': lambda : self.do_save(),
 				'RESET': lambda : self.do_reset(),
 			}[action]()
->>>>>>> 0ed9e624
 		self.get(errors)
 
 	def do_test(self, params=None):
 		logging.warning("Test")
 
-<<<<<<< HEAD
-	def do_remove(self, param):
-		try:
-			zynthian_gui_keybinding.remove_binding(param)
-			self.reload_key_binding_flag = False
-		except Exception as e:
-			logging.error("Removing keyboard binding failed: {}".format(e))
-			return format(e)
-
-
-	def do_save(self, params):
-		try:
-			data = tornado.escape.recursive_unicode(self.request.arguments)
-			zynthian_gui_keybinding.map = {}
-			for x, val in data.items():
-				try:
-					val = val[0]
-					key, param = x.split(":")
-					if key in zynthian_gui_keybinding.map:
-						if param == "action":
-							zynthian_gui_keybinding.map[key] = f"{val} {zynthian_gui_keybinding.map[key]}".strip()
-						elif param == "params":
-							zynthian_gui_keybinding.map[key] = f"{zynthian_gui_keybinding.map[key]} {val}".strip()
-					else:
-						zynthian_gui_keybinding.map[key] = val
-				except:
-					pass
-=======
 	def do_save(self):
 		try:
 			data = tornado.escape.recursive_unicode(self.request.arguments)
@@ -120,7 +70,6 @@
 				except:
 					pass
 			zynthian_gui_keybinding.set_html_map(map)
->>>>>>> 0ed9e624
 			if zynthian_gui_keybinding.save():
 				self.reload_key_binding_flag = True
 			else:
@@ -131,14 +80,9 @@
 			return format(e)
 
 
-	def do_reset(self, params):
+	def do_reset(self):
 		try:
-<<<<<<< HEAD
-			zynthian_gui_keybinding.reset_config()
-			#zynthian_gui_keybinding.save()
-=======
 			zynthian_gui_keybinding.reset(True)
->>>>>>> 0ed9e624
 			self.reload_key_binding_flag = True
 
 		except Exception as e:
