--- conflicted
+++ resolved
@@ -61,7 +61,6 @@
 				'value': os.getenv('ZYNTHIAN_MASTER_MIDI_PROGRAM_CHANGE_DOWN',''),
 				'advanced': True
 			}],
-<<<<<<< HEAD
 			['ZYNTHIAN_MASTER_MIDI_BANK_CHANGE_UP', {
 				'type': 'text',
 				'title': 'Bank change up',
@@ -73,18 +72,11 @@
 				'title': 'Bank change down',
 				'value': os.getenv('ZYNTHIAN_MASTER_MIDI_BANK_CHANGE_DOWN',''),
 				'advanced': True
-=======
+			}],
 			['ZYNTHIAN_PRESET_PRELOAD_NOTEON', {
 				'type': 'boolean',
 				'title': 'Preset preload on  Note-On',
 				'value': os.getenv('ZYNTHIAN_PRESET_PRELOAD_NOTEON',"0")
-			}],
-			['MASTER_TUNING', {
-				'type': 'select',
-				'title': 'MIDI Master fine tuning (Hz)',
-				'value':  os.getenv('MASTER_FINE_TUNING','440'),
-				'options': map(lambda x: str(x).zfill(2), list(range(351, 450)))
->>>>>>> 82cda784
 			}]
 		])
 		if self.genjson:
