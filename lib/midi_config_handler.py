# -*- coding: utf-8 -*-
#********************************************************************
# ZYNTHIAN PROJECT: Zynthian Web Configurator
#
# MIDI Configuration Handler
#
# Copyright (C) 2017 Markus Heidt <markus@heidt-tech.com>
#
#********************************************************************
#
# This program is free software; you can redistribute it and/or
# modify it under the terms of the GNU General Public License as
# published by the Free Software Foundation; either version 2 of
# the License, or any later version.
#
# This program is distributed in the hope that it will be useful,
# but WITHOUT ANY WARRANTY; without even the implied warranty of
# MERCHANTABILITY or FITNESS FOR A PARTICULAR PURPOSE. See the
# GNU General Public License for more details.
#
# For a full copy of the GNU General Public License see the LICENSE.txt file.
#
#********************************************************************

import os
import re
import sys
import jack
import logging
import tornado.web
from collections import OrderedDict
from subprocess import check_output
from shutil import copyfile

from lib.zynthian_config_handler import ZynthianConfigHandler

import zynconf
from zyngine.zynthian_midi_filter import MidiFilterScript

#sys.path.append(os.environ.get('ZYNTHIAN_SW_DIR')+"/mod-ui")
#import mod.utils

#------------------------------------------------------------------------------
# Module Methods
#------------------------------------------------------------------------------

def get_ports_config(current_midi_ports=""):
	midi_ports = { 'IN': [], 'OUT': [], 'FB': [] }
	try:
		#Get MIDI ports list from jack
		client = jack.Client("ZynthianWebConf")
		#For jack, output/input convention are reversed => output=readable, input=writable
		midi_in_ports = client.get_ports(is_midi=True, is_physical=True, is_output=True)
		midi_out_ports = client.get_ports(is_midi=True, is_physical=True, is_input=True)
		#Add QMidiNet ports
		qmidinet_in_ports=client.get_ports("QmidiNet", is_midi=True, is_physical=False, is_output=True )
		qmidinet_out_ports=client.get_ports("QmidiNet", is_midi=True, is_physical=False, is_input=True )
		try:
			midi_in_ports.append(qmidinet_in_ports[0])
			midi_out_ports.append(qmidinet_out_ports[0])
		except:
			pass
		#Add RTP-Midi ports
		rtpmidi_in_ports=client.get_ports("jackrtpmidid", is_midi=True, is_physical=False, is_output=True )
		rtpmidi_out_ports=client.get_ports("jackrtpmidid", is_midi=True, is_physical=False, is_input=True )
		try:
			midi_in_ports.append(rtpmidi_in_ports[0])
			midi_out_ports.append(rtpmidi_out_ports[0])
		except:
			pass

		disabled_midi_in_ports=zynconf.get_disabled_midi_in_ports(current_midi_ports)
		enabled_midi_out_ports=zynconf.get_enabled_midi_out_ports(current_midi_ports)
		enabled_midi_fb_ports=zynconf.get_enabled_midi_fb_ports(current_midi_ports)

		#Generate MIDI_PORTS{IN,OUT,FB} configuration array
		for idx,midi_port in enumerate(midi_in_ports):
			alias=get_port_alias(midi_port)
			port_id=alias.replace(' ','_')
			midi_ports['IN'].append({
				'name': midi_port.name,
				'shortname': midi_port.shortname,
				'alias': alias,
				'id': port_id,
				'checked': 'checked="checked"' if port_id not in disabled_midi_in_ports else ''
			})
		for idx,midi_port in enumerate(midi_out_ports):
			alias=get_port_alias(midi_port)
			port_id=alias.replace(' ','_')
			midi_ports['OUT'].append({
				'name': midi_port.name,
				'shortname': midi_port.shortname,
				'alias': alias,
				'id': port_id,
				'checked': 'checked="checked"' if port_id in enabled_midi_out_ports else ''
			})
		for idx,midi_port in enumerate(midi_out_ports):
			alias=get_port_alias(midi_port)
			port_id=alias.replace(' ','_')
			midi_ports['FB'].append({
				'name': midi_port.name,
				'shortname': midi_port.shortname,
				'alias': alias,
				'id': port_id,
				'checked': 'checked="checked"' if port_id in enabled_midi_fb_ports else ''
			})


	except Exception as e:
		logging.error("%s" %e)

	logging.debug("MIDI_PORTS => %s" % midi_ports)
	return midi_ports


def get_port_alias(midi_port):
	try:
		alias=midi_port.aliases[0]
		logging.debug("ALIAS for %s => %s" % (midi_port.name, alias))
		#Each returned alias string is something like that:
		# in-hw-1-0-0-LPK25-MIDI-1
		#or
		# out-hw-2-0-0-MK-249C-USB-MIDI-keyboard-MIDI-
		alias=' '.join(alias.split('-')[5:])
	except:
		alias=midi_port.name.replace('_',' ')
	return alias


#------------------------------------------------------------------------------
# Midi Config Handler
#------------------------------------------------------------------------------

class MidiConfigHandler(ZynthianConfigHandler):
	PROFILES_DIRECTORY = "%s/midi-profiles" % os.environ.get("ZYNTHIAN_CONFIG_DIR")
	DEFAULT_MIDI_PORTS = "DISABLED_IN=\nENABLED_OUT=ttymidi:MIDI_out\nENABLED_FB="

	midi_channels =  OrderedDict([
		["00", "None"],
		["01", "01"],
		["02", "02"],
		["03", "03"],
		["04", "04"],
		["05", "05"],
		["06", "06"],
		["07", "07"],
		["08", "09"],
		["10", "10"],
		["11", "11"],
		["12", "12"],
		["13", "13"],
		["14", "14"],
		["15", "15"],
		["16", "16"]
	])

	midi_program_change_presets = OrderedDict([
		['Custom', {
			'ZYNTHIAN_MIDI_MASTER_PROGRAM_CHANGE_UP': '',
			'ZYNTHIAN_MIDI_MASTER_PROGRAM_CHANGE_DOWN': '',
			'ZYNTHIAN_MIDI_MASTER_BANK_CHANGE_UP': '',
			'ZYNTHIAN_MIDI_MASTER_BANK_CHANGE_DOWN': ''
		}],
		['Roland MSB', {
			'ZYNTHIAN_MIDI_MASTER_PROGRAM_CHANGE_UP': 'C#7F',
			'ZYNTHIAN_MIDI_MASTER_PROGRAM_CHANGE_DOWN': 'C#00',
			'ZYNTHIAN_MIDI_MASTER_BANK_CHANGE_UP': 'B#007F',
			'ZYNTHIAN_MIDI_MASTER_BANK_CHANGE_DOWN': 'B#0000',
			'ZYNTHIAN_MIDI_MASTER_BANK_CHANGE_CCNUM': '0'
		}],
		['Roland LSB', {
			'ZYNTHIAN_MIDI_MASTER_PROGRAM_CHANGE_UP': 'C#7F',
			'ZYNTHIAN_MIDI_MASTER_PROGRAM_CHANGE_DOWN': 'C#00',
			'ZYNTHIAN_MIDI_MASTER_BANK_CHANGE_UP': 'B#207F',
			'ZYNTHIAN_MIDI_MASTER_BANK_CHANGE_DOWN': 'B#2000',
			'ZYNTHIAN_MIDI_MASTER_BANK_CHANGE_CCNUM': '32'
		}]
	])

	program_change_mode_labels = OrderedDict([
		['0', 'MSB'],
		['32', 'LSB']
	])

	midi_cc_labels = OrderedDict([
		['0', '00 - Bank Select (MSB)'],
		['1', '01 - Modulation Wheel (MSB)'],
		['2', '02 - Breath controller (MSB)'],
		['3', '03 - Undefined'],
		['4', '04 - Foot Pedal (MSB)'],
		['5', '05 - Portamento Time (MSB)'],
		['6', '06 - Data Entry (MSB)'],
		['7', '07 - Volume (MSB)'],
		['8', '08 - Balance (MSB)'],
		['9', '09 - Undefined'],
		['10', '10 - Pan Position (MSB)'],
		['11', '11 - Expression (MSB)'],
		['12', '12 - Effect Controller 1 (MSB)'],
		['13', '13 - Effect Controller 2 (MSB)'],
		['14', '14 - Undefined'],
		['15', '15 - Undefined'],
		['16', '16 - General Purpose Controller 1'],
		['17', '17 - General Purpose Controller 2'],
		['18', '18 - General Purpose Controller 3'],
		['19', '19 - General Purpose Controller 4'],
		['20', '20 - Undefined'],
		['21', '21 - Undefined'],
		['22', '22 - Undefined'],
		['23', '23 - Undefined'],
		['24', '24 - Undefined'],
		['25', '25 - Undefined'],
		['26', '26 - Undefined'],
		['27', '27 - Undefined'],
		['28', '28 - Undefined'],
		['29', '29 - Undefined'],
		['30', '30 - Undefined'],
		['31', '31 - Undefined'],
		['32', '32 - Bank Select (LSB)'],
		['33', '33 - Modulation Wheel (LSB)'],
		['34', '34 - Breath controller (LSB)'],
		['35', '35 - LSB CC#03 (Undefined)'],
		['36', '36 - Foot Pedal (LSB)'],
		['37', '37 - Portamento Time (LSB)'],
		['38', '38 - Data Entry (LSB)'],
		['39', '39 - Volume (LSB)'],
		['40', '40 - Balance (LSB)'],
		['41', '41 - LSB CC#09 (Undefined)'],
		['42', '42 - Pan Position (LSB)'],
		['43', '43 - Expression (LSB)'],
		['44', '44 - Effect Controller 1 (LSB)'],
		['45', '45 - Effect Controller 2 (LSB)'],
		['46', '46 - LSB CC#14 (Undefined)'],
		['47', '47 - LSB CC#15 (Undefined)'],
		['48', '48 - LSB CC#16 (GP Controller 1)'],
		['49', '49 - LSB CC#17 (GP Controller 2)'],
		['50', '50 - LSB CC#18 (GP Controller 3)'],
		['51', '51 - LSB CC#19 (GP Controller 4)'],
		['52', '52 - LSB CC#20 (Undefined)'],
		['53', '53 - LSB CC#21 (Undefined)'],
		['54', '54 - LSB CC#22 (Undefined)'],
		['55', '55 - LSB CC#23 (Undefined)'],
		['56', '56 - LSB CC#24 (Undefined)'],
		['57', '57 - LSB CC#25 (Undefined)'],
		['58', '58 - LSB CC#26 (Undefined)'],
		['59', '59 - LSB CC#27 (Undefined)'],
		['60', '60 - LSB CC#28 (Undefined)'],
		['61', '61 - LSB CC#29 (Undefined)'],
		['62', '62 - LSB CC#30 (Undefined)'],
		['63', '63 - LSB CC#31 (Undefined)'],
		['64', '64 - Sustain Pedal On/Off'],
		['65', '65 - Portamento On/Off'],
		['66', '66 - Sostenuto On/Off'],
		['67', '67 - Soft Pedal On/Off'],
		['68', '68 - Legato On/Off'],
		['69', '69 - Hold 2'],
		['70', '70 - SC-1: Sound Variation'],
		['71', '71 - SC-2: Timbre/Harmonic Intens./VCF Resonance'],
		['72', '72 - SC-3: Release Time/VCA Release'],
		['73', '73 - SC-4: Attack Time'],
		['74', '74 - SC-5: Brightness/VCF Cutoff Freq.'],
		['75', '75 - SC-6: Decay Time'],
		['76', '76 - SC-7: Vibrato Rate'],
		['77', '77 - SC-8: Vibrato Depth'],
		['78', '78 - SC-9: Vibrato Delay'],
		['79', '79 - SC-10: Undefined'],
		['80', '80 - General Purpose Controller 5'],
		['81', '81 - General Purpose Controller 6'],
		['82', '82 - General Purpose Controller 7'],
		['83', '83 - General Purpose Controller 8'],
		['84', '84 - Portamento Control'],
		['85', '85 - Undefined'],
		['86', '86 - Undefined'],
		['87', '87 - Undefined'],
		['88', '88 - High Resolution Velocity Prefix'],
		['89', '89 - Undefined'],
		['90', '90 - Undefined'],
		['91', '91 - Effects 1 Depth (Ext. Effect Depth)'],
		['92', '92 - Effects 2 Depth (Tremelo Depth)'],
		['93', '93 - Effects 3 Depth (Chorus Depth)'],
		['94', '94 - Effects 4 Depth (Detune Depth)'],
		['95', '95 - Effects 5 Depth (Phaser Depth)'],
		['96', '96 - Data Increment'],
		['97', '97 - Data Decrement'],
		['98', '98 - NRPN number (LSB)'],
		['99', '99 - NRPN number (MSB)'],
		['100', '100 - RPN number (LSB)'],
		['101', '101 - RPN number (MSB)'],
		['102', '102 - Undefined'],
		['103', '103 - Undefined'],
		['104', '104 - Undefined'],
		['105', '105 - Undefined'],
		['106', '106 - Undefined'],
		['107', '107 - Undefined'],
		['108', '108 - Undefined'],
		['109', '109 - Undefined'],
		['110', '110 - Undefined'],
		['111', '111 - Undefined'],
		['112', '112 - Undefined'],
		['113', '113 - Undefined'],
		['114', '114 - Undefined'],
		['115', '115 - Undefined'],
		['116', '116 - Undefined'],
		['117', '117 - Undefined'],
		['118', '118 - Undefined'],
		['119', '119 - Undefined'],
		['120', '120 - All Sound Off'],
		['121', '121 - Reset All Controllers'],
		['122', '122 - Local On/Off Switch'],
		['123', '123 - All Notes Off'],
		['124', '124 - Omni Mode Off'],
		['125', '125 - Omni Mode On'],
		['126', '126 - Mono Mode'],
		['127', '127 - Poly Mode']
	])

	midi_event_types = OrderedDict([
		['NON', 'Note-On'],
		['NOFF', 'Note-Off'],
		['PC', 'Program change'],
		['KP', 'Polyphonic Key Pressure (Aftertouch)'],
		['CP', 'Channel Pressure (Aftertouch)'],
		['PB', 'Pitch Bending'],
		['CC', 'Continuous Controller Change']
	])


	def prepare(self):
		super().prepare()
		self.current_midi_profile_script = None
		self.load_midi_profile_directories()


	@tornado.web.authenticated
	def get(self, errors=None):
		self.load_midi_profiles()

		#Get current MIDI ports configuration
		current_midi_ports = self.get_midi_env('ZYNTHIAN_MIDI_PORTS',self.DEFAULT_MIDI_PORTS)
		current_midi_ports = current_midi_ports.replace("\\n","\n")
		#logging.debug("MIDI_PORTS = %s" % current_midi_ports)
		ports_config = { 'MIDI_PORTS': get_ports_config(current_midi_ports) }


		mfr_config=OrderedDict([
			['RULE_EVENT_TYPES', {
				'options': list(self.midi_event_types.keys()),
				'option_labels': self.midi_event_types
			}],
			['RULE_CC_NUMS', {
				'option_labels': self.midi_cc_labels
			}]
		])

		#upper case ZYNTHIAN_MIDI will be stored in profile file
		#other upper case in zynthian_envar
		config=OrderedDict([
			['ZYNTHIAN_SCRIPT_MIDI_PROFILE', {
				'type': 'select',
				'title': 'MIDI profile',
				'value': self.current_midi_profile_script,
				'options': self.midi_profile_scripts,
				'option_labels': {script_name: os.path.basename(script_name).split('.')[0] for script_name  in self.midi_profile_scripts},
				'presets': self.midi_profile_presets,
				'div_class': "col-xs-10"
			}],
			['zynthian_midi_profile_delete_script', {
				'type': 'button',
				'title': 'Delete',
				'button_type': 'submit',
				'class': 'btn-danger btn-block',
				'icon' : 'fa fa-trash-o',
				'script_file': 'midi_profile_delete.js',
				'div_class': "col-xs-2",
				'inline': 1
			}],
			['zynthian_midi_profile_new_script_name', {
				'type': 'text',
				'title': 'New MIDI profile',
				'value': '',
				'div_class': "col-xs-10"
			}],
			['zynthian_midi_profile_new_script', {
				'type': 'button',
				'title': 'Create',
				'button_type': 'button',
				'class': 'btn-theme btn-block',
				'icon' : 'fa fa-plus',
				'script_file': 'midi_profile_new.js',
				'div_class': "col-xs-2",
				'inline': 1
			}],
			['ZYNTHIAN_MIDI_SINGLE_ACTIVE_CHANNEL', {
				'type': 'boolean',
				'title': 'Stage Mode (Active Layer receives all external events)',
				'value': self.get_midi_env('ZYNTHIAN_MIDI_SINGLE_ACTIVE_CHANNEL','0')
			}],
			['ZYNTHIAN_MIDI_PROG_CHANGE_ZS3', {
				'type': 'boolean',
				'title': 'ZS3 (Capture Program Change events for SubSnapShots)',
				'value': self.get_midi_env('ZYNTHIAN_MIDI_PROG_CHANGE_ZS3','1')
			}],
			['ZYNTHIAN_MIDI_PRESET_PRELOAD_NOTEON', {
				'type': 'boolean',
				'title': 'Preload Presets with Note-On events',
				'value': self.get_midi_env('ZYNTHIAN_MIDI_PRESET_PRELOAD_NOTEON','1')
			}],
			['ZYNTHIAN_MIDI_FILTER_OUTPUT', {
				'type': 'boolean',
				'title': 'Route MIDI to Output Ports',
				'value': self.get_midi_env('ZYNTHIAN_MIDI_FILTER_OUTPUT','1')
			}],
			['ZYNTHIAN_MIDI_SYS_ENABLED', {
				'type': 'boolean',
				'title': 'Enable System Messages (Transport)',
				'value': self.get_midi_env('ZYNTHIAN_MIDI_SYS_ENABLED','1')
			}],
			['ZYNTHIAN_MIDI_RTPMIDI_ENABLED', {
				'type': 'boolean',
				'title': 'Enable RTP-MIDI (AppleMIDI network)',
				'value': self.get_midi_env('ZYNTHIAN_MIDI_RTPMIDI_ENABLED','0'),
				'advanced': False
			}],
			['ZYNTHIAN_MIDI_NETWORK_ENABLED', {
				'type': 'boolean',
				'title': 'Enable QmidiNet (IP Multicast)',
				'value': self.get_midi_env('ZYNTHIAN_MIDI_NETWORK_ENABLED','0'),
				'advanced': False
			}],
			['ZYNTHIAN_MIDI_TOUCHOSC_ENABLED', {
				'type': 'boolean',
				'title': 'Enable TouchOSC MIDI Bridge',
				'value': self.get_midi_env('ZYNTHIAN_MIDI_TOUCHOSC_ENABLED','0'),
				'advanced': False
			}],
			['ZYNTHIAN_MIDI_AUBIONOTES_ENABLED', {
				'type': 'boolean',
				'title': 'Enable AubioNotes (Audio2MIDI)',
				'value': self.get_midi_env('ZYNTHIAN_MIDI_AUBIONOTES_ENABLED','0'),
				'advanced': False
			}],
			['ZYNTHIAN_MIDI_FINE_TUNING', {
				'type': 'text',
				'title': 'MIDI fine tuning (Hz)',
				'value':  self.get_midi_env('ZYNTHIAN_MIDI_FINE_TUNING','440.0'),
				#'options': map(lambda x: str(x).zfill(2), list(range(392, 493)))
			}],
			['ZYNTHIAN_MIDI_MASTER_CHANNEL', {
				'type': 'select',
				'title': 'Master MIDI channel',
				'value': self.get_midi_env('ZYNTHIAN_MIDI_MASTER_CHANNEL','15'),
				'options': list(self.midi_channels.keys()),
				'option_labels': self.midi_channels
			}],
			['ZYNTHIAN_MIDI_MASTER_PROGRAM_CHANGE_TYPE', {
				'type': 'select',
				'title': 'Master change type',
				'value': self.get_midi_env('ZYNTHIAN_MIDI_MASTER_PROGRAM_CHANGE_TYPE'),
				'options': list(self.midi_program_change_presets.keys()),
				'presets': self.midi_program_change_presets,
				'advanced': True
			}],
			['ZYNTHIAN_MIDI_MASTER_BANK_CHANGE_CCNUM', {
				'type': 'select',
				'title': 'Master Bank change mode',
				'value': self.get_midi_env('ZYNTHIAN_MIDI_MASTER_BANK_CHANGE_CCNUM'),
				'options': list(self.program_change_mode_labels.keys()),
				'option_labels': self.program_change_mode_labels,
				'advanced': True
			}],
			['ZYNTHIAN_MIDI_MASTER_PROGRAM_CHANGE_UP', {
				'type': 'text',
				'title': 'Master Program change-up',
				'value': self.get_midi_env('ZYNTHIAN_MIDI_MASTER_PROGRAM_CHANGE_UP'),
				'advanced': True
			}],
			['ZYNTHIAN_MIDI_MASTER_PROGRAM_CHANGE_DOWN', {
				'type': 'text',
				'title': 'Master Program change-down',
				'value': self.get_midi_env('ZYNTHIAN_MIDI_MASTER_PROGRAM_CHANGE_DOWN'),
				'advanced': True
			}],
			['ZYNTHIAN_MIDI_MASTER_BANK_CHANGE_UP', {
				'type': 'text',
				'title': 'Master Bank change-up',
				'value': self.get_midi_env('ZYNTHIAN_MIDI_MASTER_BANK_CHANGE_UP'),
				'advanced': True
			}],
			['ZYNTHIAN_MIDI_MASTER_BANK_CHANGE_DOWN', {
				'type': 'text',
				'title': 'Master Bank change-down',
				'value': self.get_midi_env('ZYNTHIAN_MIDI_MASTER_BANK_CHANGE_DOWN'),
				'advanced': True
			}],
			['ZYNTHIAN_MIDI_FILTER_RULES', {
				'type': 'textarea',
				'title': 'Midi filter rules',
				'value': self.get_midi_env('ZYNTHIAN_MIDI_FILTER_RULES'),
				'cols': 50,
				'rows': 5,
				'addButton': 'display_midi_filter_rule_panel',
				'addPanel': 'midi_filter_rule.html',
				'addPanelConfig': mfr_config,
				'advanced': True
			}],
			['ZYNTHIAN_MIDI_PORTS', {
				'type': 'textarea',
				'title': 'MIDI Ports',
				'value': self.get_midi_env('ZYNTHIAN_MIDI_PORTS'),
				'cols': 50,
				'rows': 2,
				'addButton': 'display_midi_ports_panel',
				'addPanel': 'midi_ports.html',
				'addPanelConfig': ports_config,
				'advanced': True
			}]
		])

		super().get("MIDI Options", config, errors)


	@tornado.web.authenticated
	def post(self):
		self.request.arguments['ZYNTHIAN_MIDI_FILTER_OUTPUT'] = self.request.arguments.get('ZYNTHIAN_MIDI_FILTER_OUTPUT','0')
		self.request.arguments['ZYNTHIAN_MIDI_SYS_ENABLED'] = self.request.arguments.get('ZYNTHIAN_MIDI_SYS_ENABLED','0')
		self.request.arguments['ZYNTHIAN_MIDI_PRESET_PRELOAD_NOTEON'] = self.request.arguments.get('ZYNTHIAN_MIDI_PRESET_PRELOAD_NOTEON','0')
		self.request.arguments['ZYNTHIAN_MIDI_SINGLE_ACTIVE_CHANNEL'] = self.request.arguments.get('ZYNTHIAN_MIDI_SINGLE_ACTIVE_CHANNEL','0')
		self.request.arguments['ZYNTHIAN_MIDI_PROG_CHANGE_ZS3'] = self.request.arguments.get('ZYNTHIAN_MIDI_PROG_CHANGE_ZS3','0')
		self.request.arguments['ZYNTHIAN_MIDI_RTPMIDI_ENABLED'] = self.request.arguments.get('ZYNTHIAN_MIDI_RTPMIDI_ENABLED','0')
		self.request.arguments['ZYNTHIAN_MIDI_NETWORK_ENABLED'] = self.request.arguments.get('ZYNTHIAN_MIDI_NETWORK_ENABLED','0')
		self.request.arguments['ZYNTHIAN_MIDI_TOUCHOSC_ENABLED'] = self.request.arguments.get('ZYNTHIAN_MIDI_TOUCHOSC_ENABLED','0')
		self.request.arguments['ZYNTHIAN_MIDI_AUBIONOTES_ENABLED'] = self.request.arguments.get('ZYNTHIAN_MIDI_AUBIONOTES_ENABLED','0')

		escaped_request_arguments = tornado.escape.recursive_unicode(self.request.arguments)

		errors = {}

		try:
			freq = float(self.request.arguments.get('ZYNTHIAN_MIDI_FINE_TUNING', '440.0')[0])
<<<<<<< HEAD
			if freq<392.0 or freq>493.88:
				errors['ZYNTHIAN_MIDI_FINE_TUNING'] = "Frecuency must be in the range 392.00 - 493.88 Hz!";
		except:
			self.request.arguments['ZYNTHIAN_MIDI_FINE_TUNING'] = 440.0
			errors['ZYNTHIAN_MIDI_FINE_TUNING'] = "Frecuency must be a number!";
=======
		except:
			self.request.arguments['ZYNTHIAN_MIDI_FINE_TUNING'] = 440.0
			errors['ZYNTHIAN_MIDI_FINE_TUNING'] = "Fine Tuning Frecuency must be a number!";
>>>>>>> ce990f9d

		filter_error = self.validate_filter_rules(escaped_request_arguments);
		if filter_error:
			errors['ZYNTHIAN_MIDI_FILTER_RULES'] = filter_error;

		if not errors:
			# remove fields that start with FILTER_ADD from request_args, so that they won't be passed to update_config
			for filter_add_argument in list(escaped_request_arguments.keys()):
				if filter_add_argument.startswith('FILTER_ADD'):
					del escaped_request_arguments[filter_add_argument]

			new_profile_script_name = self.get_argument('zynthian_midi_profile_new_script_name')

			if new_profile_script_name:
				#New MIDI profile
				self.current_midi_profile_script = self.PROFILES_DIRECTORY + '/' + new_profile_script_name + '.sh'
				try:
					#create file as copy of default:
					zynconf.get_midi_config_fpath(self.current_midi_profile_script)
					zynconf.update_midi_profile(escaped_request_arguments, self.current_midi_profile_script)
					mode = os.stat(self.current_midi_profile_script).st_mode
					mode |= (mode & 0o444) >> 2	# copy R bits to X
					os.chmod(self.current_midi_profile_script, mode)
					errors = zynconf.save_config({'ZYNTHIAN_SCRIPT_MIDI_PROFILE':self.current_midi_profile_script})
					self.load_midi_profile_directories()
				except:
					errors['zynthian_midi_profile_new_script_name'] = "Can't create new profile!"

			elif 'zynthian_midi_profile_delete_script' in self.request.arguments and self.get_argument('zynthian_midi_profile_delete_script') == "1":
				#DELETE
				if self.current_midi_profile_script.startswith(self.PROFILES_DIRECTORY):
					os.remove(self.current_midi_profile_script)
					self.current_midi_profile_script = "{}/default.sh".format(self.PROFILES_DIRECTORY)
					errors = zynconf.save_config({'ZYNTHIAN_SCRIPT_MIDI_PROFILE':self.current_midi_profile_script})
					self.load_midi_profile_directories()
				else:
					errors['zynthian_midi_profile_delete_script'] = 'You can only delete user profiles!'
    
			else:
				#SAVE
				if self.current_midi_profile_script:
					updateParameters = []
					for parameter in escaped_request_arguments:
						if not parameter.startswith('ZYNTHIAN_'):
							updateParameters.append(parameter)

					for k in updateParameters:
						del escaped_request_arguments[k]

					zynconf.update_midi_profile(escaped_request_arguments, self.current_midi_profile_script)
					errors = self.update_config(escaped_request_arguments)
				else:
					errors['zynthian_midi_profile_new_script_name'] = 'No profile name!'

			self.reload_midi_config_flag = True

		self.get(errors)


	def load_midi_profile_directories(self):
		#Get profiles list
		self.midi_profile_scripts = ["%s/%s" % (self.PROFILES_DIRECTORY, x) for x in os.listdir(self.PROFILES_DIRECTORY)]
		#If list is empty ...
		if len(self.midi_profile_scripts)==0:
			self.current_midi_profile_script = "%s/default.sh" % self.PROFILES_DIRECTORY
			self.midi_profile_scripts=[self.current_midi_profile_script]
			try:
				#Try to copy from default template
				default_src= "%s/config/default_midi_profile.sh" % os.getenv('ZYNTHIAN_SYS_DIR',"/zynthian/zynthian-sys")
				copyfile(default_src, self.current_midi_profile_script)
			except Exception as e:
				logging.error(e)
		#Else, get active profile
		else:
			if not self.current_midi_profile_script:
				if 'ZYNTHIAN_SCRIPT_MIDI_PROFILE' in self.request.arguments:
					self.current_midi_profile_script = self.get_argument('ZYNTHIAN_SCRIPT_MIDI_PROFILE')
				else:
					self.current_midi_profile_script = os.getenv('ZYNTHIAN_SCRIPT_MIDI_PROFILE',self.midi_profile_scripts[0])
			if self.current_midi_profile_script not in self.midi_profile_scripts:
				self.current_midi_profile_script=self.midi_profile_scripts[0]


	def validate_filter_rules(self, escaped_request_arguments):
		if escaped_request_arguments['ZYNTHIAN_MIDI_FILTER_RULES'][0]:
			newLine = escaped_request_arguments['ZYNTHIAN_MIDI_FILTER_RULES'][0]
			try:
				mfs = MidiFilterScript(newLine, False)
			except Exception as e:
				return "ERROR parsing MIDI filter rule: " + str(e)


	def load_midi_profiles(self):
		self.midi_profile_presets=OrderedDict([])
		p = re.compile("export (\w*)=\"(.*)\"")
		invalidFiles = []
		for midi_profile_script in self.midi_profile_scripts:
			#logging.info(midi_profile_script)
			profile_values = {}
			try:
				with open(midi_profile_script) as f:
					for line in f:
						if line[0]=='#':
							continue
						m = p.match(line)
						if m:
							profile_values[m.group(1)] = m.group(2)
				self.midi_profile_presets[midi_profile_script] = profile_values
				logging.debug("LOADED MIDI PROFILE %s" % midi_profile_script)
			except:
				invalidFiles.append(midi_profile_script)

		for midi_profile_script in invalidFiles:
			logging.warning("Invalid profile will be ignored: " + midi_profile_script)
			self.midi_profile_scripts.remove(midi_profile_script)

		if self.current_midi_profile_script:
			self.midi_envs = self.midi_profile_presets[self.current_midi_profile_script]
		else:
			self.midi_envs = {}



	def get_midi_env(self, key, default=''):
		if key in self.midi_envs:
			return self.midi_envs[key]
		else:
			return default
<|MERGE_RESOLUTION|>--- conflicted
+++ resolved
@@ -536,17 +536,11 @@
 
 		try:
 			freq = float(self.request.arguments.get('ZYNTHIAN_MIDI_FINE_TUNING', '440.0')[0])
-<<<<<<< HEAD
 			if freq<392.0 or freq>493.88:
-				errors['ZYNTHIAN_MIDI_FINE_TUNING'] = "Frecuency must be in the range 392.00 - 493.88 Hz!";
+				errors['ZYNTHIAN_MIDI_FINE_TUNING'] = "Frequency must be in the range 392.00 - 493.88 Hz!";
 		except:
 			self.request.arguments['ZYNTHIAN_MIDI_FINE_TUNING'] = 440.0
-			errors['ZYNTHIAN_MIDI_FINE_TUNING'] = "Frecuency must be a number!";
-=======
-		except:
-			self.request.arguments['ZYNTHIAN_MIDI_FINE_TUNING'] = 440.0
-			errors['ZYNTHIAN_MIDI_FINE_TUNING'] = "Fine Tuning Frecuency must be a number!";
->>>>>>> ce990f9d
+			errors['ZYNTHIAN_MIDI_FINE_TUNING'] = "Frequency must be a number!";
 
 		filter_error = self.validate_filter_rules(escaped_request_arguments);
 		if filter_error:
