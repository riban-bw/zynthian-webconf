--- conflicted
+++ resolved
@@ -38,163 +38,6 @@
 
 class SecurityConfigHandler(ZynthianConfigHandler):
 
-<<<<<<< HEAD
-	@staticmethod
-	def get_host_name():
-		with open("/etc/hostname") as f:
-			return f.readline()
-
-	@tornado.web.authenticated
-	def get(self, errors=None):
-		# Get Hostname
-		config = {
-			'CURRENT_PASSWORD': {
-				'type': 'password',
-				'title': 'Current password',
-				'value': '*'
-			},
-			'PASSWORD': {
-				'type': 'password',
-				'title': 'Password',
-				'value': '*'
-			},
-			'REPEAT_PASSWORD': {
-				'type': 'password',
-				'title': 'Repeat password',
-				'value': '*'
-			},
-			'HOSTNAME': {
-				'type': 'text',
-				'title': 'Hostname',
-				'value': SecurityConfigHandler.get_host_name(),
-				'advanced': True
-			},
-			'REGENERATE_KEYS': {
-				'type': 'button',
-				'title': 'Regenerate Keys',
-				'script_file': 'regenerate_keys.js',
-				'button_type': 'button',
-				'class': 'btn-warning btn-block',
-				'advanced': True
-			},
-			'_command': {
-				'type': 'hidden',
-				'value': ''
-			}
-		}
-		super().get("Security/Access", config, errors)
-
-	@tornado.web.authenticated
-	def post(self):
-		params = tornado.escape.recursive_unicode(self.request.arguments)
-		logging.debug(f"COMMAND: {params['_command'][0]}")
-		if params['_command'][0] == "REGENERATE_KEYS":
-			cmd = os.environ.get('ZYNTHIAN_SYS_DIR') + "/sbin/regenerate_keys.sh"
-			check_output(cmd, shell=True)
-			self.redirect('/sys-reboot')
-		else:
-			errors = self.update_system_config(params)
-			self.get(errors)
-
-	def update_system_config(self, config):
-		# PAM service callback
-		def pam_conv(auth, query_list, userData):
-			resp = []
-			for i in range(len(query_list)):
-				query, type = query_list[i]
-				if type in (PAM.PAM_PROMPT_ECHO_ON, PAM.PAM_PROMPT_ECHO_OFF):
-					val = passwd
-					resp.append((val, 0))
-				elif type == PAM.PAM_PROMPT_ERROR_MSG or type == PAM.PAM_PROMPT_TEXT_INFO:
-					logging.error(query)
-					resp.append(('', 0))
-				else:
-					return None
-			return resp
-
-		# Check current password
-		auth = PAM.pam()
-		auth.start("passwd")
-		auth.set_item(PAM.PAM_USER, "root")
-		auth.set_item(PAM.PAM_CONV, pam_conv)
-		try:
-			passwd = self.get_argument("CURRENT_PASSWORD")
-			auth.authenticate()
-			auth.acct_mgmt()
-		except PAM.error as resp:
-			logging.info(f"Incorrect password => {resp}")
-			return {"CURRENT_PASSWORD": "Incorrect Password"}
-		except Exception as e:
-			logging.error(e)
-			return {"CURRENT_PASSWORD": "Authentication Failure"}
-
-		# Change password
-		if len(config['PASSWORD'][0]) > 0:
-			if len(config['PASSWORD'][0]) < 6:
-				return {'PASSWORD': "Password must have at least 6 characters"}
-			if config['PASSWORD'][0] != config['REPEAT_PASSWORD'][0]:
-				return {'REPEAT_PASSWORD': "Passwords does not match!"}
-
-			# Change system password (PAM)
-			try:
-				passwd = config['PASSWORD'][0]
-				auth.chauthtok()
-				#auth.acct_mgmt()
-			except PAM.error as resp:
-				logging.error(f"Can't set new password! => {resp}")
-				return {'REPEAT_PASSWORD': "Can't set new password for system!"}
-			except Exception as e:
-				logging.error(f"Can't set new password! => {e}")
-				return {'REPEAT_PASSWORD': "Can't set new password for system!"}
-
-			# Change VNC password
-			try:
-				check_output("echo \"{}\" | vncpasswd -f > /root/.vnc/passwd; chmod go-r /root/.vnc/passwd".format(config['PASSWORD'][0]), shell=True)
-			except Exception as e:
-				logging.error("Can't set new password for VNC Server! => {}".format(e))
-				return {'REPEAT_PASSWORD': "Can't set new password for VNC Server!"}
-
-			# Change WIFI password
-			try:
-				check_output(f"nmcli con modify zynthian-ap wifi-sec.psk \"{config['PASSWORD'][0]}\"", shell=True)
-			except Exception as e:
-				logging.error("Can't set new password for WIFI HotSpot! => {}".format(e))
-				return {'REPEAT_PASSWORD': "Can't set new password for WIFI HotSpot!"}
-
-		# Update Hostname
-		newHostname = config['HOSTNAME'][0]
-
-		try:
-			with open("/etc/hostname", 'r') as f:
-				previousHostname = f.readline()
-				f.close()
-		except:
-			previousHostname = ''
-
-		if previousHostname != newHostname:
-			with open("/etc/hostname", 'w') as f:
-				f.write(newHostname)
-				f.close()
-
-			with open("/etc/hosts", "r+") as f:
-				contents = f.read()
-				#contents = contents.replace(previousHostname, newHostname)
-				contents = re.sub(r"127\.0\.1\.1.*$", "127.0.1.1\t{}".format(newHostname), contents)
-				f.seek(0)
-				f.truncate()
-				f.write(contents)
-				f.close()
-
-			check_output(["hostnamectl", "set-hostname", newHostname])
-
-			try:
-				check_output(f"nmcli con modify zynthian-ap wifi.ssid \"{newHostname}\"", shell=True)
-			except Exception as e:
-				logging.error("Can't set WIFI HotSpot name! => {}".format(e))
-				return {'HOSTNAME': "Can't set WIFI HotSpot name!"}
-
-			#self.reboot_flag=True
-=======
     @staticmethod
     def get_host_name():
         with open("/etc/hostname") as f:
@@ -207,31 +50,31 @@
             'CURRENT_PASSWORD': {
                 'type': 'password',
                 'title': 'Current password',
-                        'value': '*'
+                'value': '*'
             },
             'PASSWORD': {
                 'type': 'password',
                 'title': 'Password',
-                        'value': '*'
+                'value': '*'
             },
             'REPEAT_PASSWORD': {
                 'type': 'password',
                 'title': 'Repeat password',
-                        'value': '*'
+                'value': '*'
             },
             'HOSTNAME': {
                 'type': 'text',
                 'title': 'Hostname',
-                        'value': SecurityConfigHandler.get_host_name(),
-                        'advanced': True
+                'value': SecurityConfigHandler.get_host_name(),
+                'advanced': True
             },
             'REGENERATE_KEYS': {
                 'type': 'button',
                 'title': 'Regenerate Keys',
-                        'script_file': 'regenerate_keys.js',
-                        'button_type': 'button',
-                        'class': 'btn-warning btn-block',
-                        'advanced': True
+                'script_file': 'regenerate_keys.js',
+                'button_type': 'button',
+                'class': 'btn-warning btn-block',
+                'advanced': True
             },
             '_command': {
                 'type': 'hidden',
@@ -245,8 +88,7 @@
         params = tornado.escape.recursive_unicode(self.request.arguments)
         logging.debug(f"COMMAND: {params['_command'][0]}")
         if params['_command'][0] == "REGENERATE_KEYS":
-            cmd = os.environ.get('ZYNTHIAN_SYS_DIR') + \
-                "/sbin/regenerate_keys.sh"
+            cmd = os.environ.get('ZYNTHIAN_SYS_DIR') + "/sbin/regenerate_keys.sh"
             check_output(cmd, shell=True)
             self.redirect('/sys-reboot')
         else:
@@ -306,20 +148,16 @@
 
             # Change VNC password
             try:
-                check_output("echo \"{}\" | vncpasswd -f > /root/.vnc/passwd; chmod go-r /root/.vnc/passwd".format(
-                    config['PASSWORD'][0]), shell=True)
+                check_output(f"echo \"{config['PASSWORD'][0]}\" | vncpasswd -f > /root/.vnc/passwd; chmod go-r /root/.vnc/passwd", shell=True)
             except Exception as e:
-                logging.error(
-                    "Can't set new password for VNC Server! => {}".format(e))
+                logging.error(f"Can't set new password for VNC Server! => {e}")
                 return {'REPEAT_PASSWORD': "Can't set new password for VNC Server!"}
 
             # Change WIFI password
             try:
-                check_output(
-                    f"nmcli con modify zynthian-ap wifi-sec.psk \"{config['PASSWORD'][0]}\"", shell=True)
+                check_output(f"nmcli con modify zynthian-ap wifi-sec.psk \"{config['PASSWORD'][0]}\"", shell=True)
             except Exception as e:
-                logging.error(
-                    "Can't set new password for WIFI HotSpot! => {}".format(e))
+                logging.error(f"Can't set new password for WIFI HotSpot! => {e}")
                 return {'REPEAT_PASSWORD': "Can't set new password for WIFI HotSpot!"}
 
         # Update Hostname
@@ -340,8 +178,7 @@
             with open("/etc/hosts", "r+") as f:
                 contents = f.read()
                 # contents = contents.replace(previousHostname, newHostname)
-                contents = re.sub(r"127\.0\.1\.1.*$",
-                                  "127.0.1.1\t{}".format(newHostname), contents)
+                contents = re.sub(r"127\.0\.1\.1.*$", "127.0.1.1\t{}".format(newHostname), contents)
                 f.seek(0)
                 f.truncate()
                 f.write(contents)
@@ -350,11 +187,9 @@
             check_output(["hostnamectl", "set-hostname", newHostname])
 
             try:
-                check_output(
-                    f"nmcli con modify zynthian-ap wifi.ssid \"{newHostname}\"", shell=True)
+                check_output(f"nmcli con modify zynthian-ap wifi.ssid \"{newHostname}\"", shell=True)
             except Exception as e:
-                logging.error("Can't set WIFI HotSpot name! => {}".format(e))
+                logging.error(f"Can't set WIFI HotSpot name! => {e}")
                 return {'HOSTNAME': "Can't set WIFI HotSpot name!"}
 
-            # self.reboot_flag=True
->>>>>>> b8d5bd74
+            # self.reboot_flag=True